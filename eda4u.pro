TEMPLATE = subdirs
CONFIG += ordered
SUBDIRS = \
<<<<<<< HEAD
    lib \
    eda4u \
=======
    3rdparty \
    src \
>>>>>>> 44a29a83
    tools \
    tests<|MERGE_RESOLUTION|>--- conflicted
+++ resolved
@@ -1,12 +1,8 @@
 TEMPLATE = subdirs
 CONFIG += ordered
 SUBDIRS = \
-<<<<<<< HEAD
+    3rdparty \
     lib \
     eda4u \
-=======
-    3rdparty \
-    src \
->>>>>>> 44a29a83
     tools \
     tests