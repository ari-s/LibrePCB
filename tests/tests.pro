#-------------------------------------------------
#
# Project created 2014-08-02
#
#-------------------------------------------------

TEMPLATE = app
TARGET = tests

# Set the path for the generated binary
GENERATED_DIR = ../generated

# Use common project definitions
include(../common.pri)

QT += core
QT -= gui widgets

CONFIG += console
CONFIG -= app_bundle

PRE_TARGETDEPS += $${DESTDIR}/libgmock.a

INCLUDEPATH += \
    ../3rdparty/gmock/gtest/include \
    ../3rdparty/gmock/include \
    ../src

<<<<<<< HEAD
SOURCES += main.cpp

HEADERS +=
=======
LIBS += \
    -L$${DESTDIR} \
    -lgmock

SOURCES += main.cpp \
    ../src/common/file_io/filepath.cpp \
    ../src/common/debug.cpp \
    ../src/common/exceptions.cpp \
    common/filepathtest.cpp

HEADERS += \
    ../src/common/file_io/filepath.h \
    ../src/common/debug.h \
    ../src/common/exceptions.h
>>>>>>> 44a29a83
<|MERGE_RESOLUTION|>--- conflicted
+++ resolved
@@ -19,30 +19,26 @@
 CONFIG += console
 CONFIG -= app_bundle
 
-PRE_TARGETDEPS += $${DESTDIR}/libgmock.a
+LIBS += \
+    -L$${DESTDIR} \
+    -lgmock \
+    -leda4ulibrary \    # Note: The order of the libraries is very important for the linker!
+    -leda4ucommon       # Another order could end up in "undefined reference" errors!
 
 INCLUDEPATH += \
     ../3rdparty/gmock/gtest/include \
     ../3rdparty/gmock/include \
-    ../src
+    ../../lib
 
-<<<<<<< HEAD
+DEPENDPATH += \
+    ../../lib/eda4ulibrary \
+    ../../lib/eda4ucommon
+
+PRE_TARGETDEPS += \
+    $${DESTDIR}/libgmock.a \
+    $${DESTDIR}/libeda4ulibrary.a \
+    $${DESTDIR}/libeda4ucommon.a
+
 SOURCES += main.cpp
 
-HEADERS +=
-=======
-LIBS += \
-    -L$${DESTDIR} \
-    -lgmock
-
-SOURCES += main.cpp \
-    ../src/common/file_io/filepath.cpp \
-    ../src/common/debug.cpp \
-    ../src/common/exceptions.cpp \
-    common/filepathtest.cpp
-
-HEADERS += \
-    ../src/common/file_io/filepath.h \
-    ../src/common/debug.h \
-    ../src/common/exceptions.h
->>>>>>> 44a29a83
+HEADERS +=