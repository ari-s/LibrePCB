--- conflicted
+++ resolved
@@ -36,17 +36,10 @@
 
     // suppress messages from the application (we need only messages from the test framework)
     qInstallMessageHandler(0); // remove the message handler from the Debug class
-<<<<<<< HEAD
-    Debug::instance()->setDebugLevelLogFile(Debug::Nothing);
-    Debug::instance()->setDebugLevelStderr(Debug::Nothing);
-=======
     Debug::instance()->setDebugLevelLogFile(Debug::DebugLevel_t::Nothing);
     Debug::instance()->setDebugLevelStderr(Debug::DebugLevel_t::Nothing);
-    
-    // TODO
->>>>>>> 0a558531
 
     ::testing::InitGoogleMock(&argc, argv);
 
     return RUN_ALL_TESTS();
-}
+}